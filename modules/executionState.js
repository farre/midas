/**
 * @typedef {import("./gdb").VSCodeStackFrame } VSCodeStackFrame
 * @typedef {import("./gdb").VSCodeVariable } VSCodeVariable
 * @typedef {number} VariableReference
 * @typedef {import("./gdb").GDB } GDB
 */

/// Type that tracks variablesReferences for an execution context (i.e; a thread).
class ExecutionState {
  threadId;
  /** @type {VSCodeStackFrame[]} */
  stack = [];
  #stackFrameLevelsToStackFrameIdentifiers = [];
  #frameVariablesReferences = new Map();
  /** @type {Map<string, VSCodeVariable>} */
  #debugNameMap = new Map();
  states = [];
<<<<<<< HEAD
  // Our stack trace request "queue".
  pendingStackTrace = Promise.resolve();
=======
>>>>>>> 1002ea8a
  constructor(threadId) {
    this.threadId = threadId;
  }

  /**
   * Adds a variable reference that this execution context should track
   * @param {number} id - variable reference
   * @param {number} stackFrameIdentifier - stack frame variable reference `id` belongs to
   */
  addTrackedVariableReference(id, stackFrameIdentifier) {
    let frameReferences = this.#frameVariablesReferences.get(stackFrameIdentifier) ?? [];
    frameReferences.push(id);
    this.#frameVariablesReferences.set(stackFrameIdentifier, frameReferences);
  }

  // When threadExiting = true, any state built up in the GDB "backend" will be handled by GDB. So variable objects
  // should be destroyed by GDB.
  async clear(gdb) {
    for (let stack of this.stack) {
      let item = gdb.references.get(stack.id);
      await item.cleanUp(gdb);
      let referencedByFrame = this.#frameVariablesReferences.get(stack.id) ?? [];
      for (const variableReference of referencedByFrame) {
        gdb.references.delete(variableReference);
      }
    }
    this.#frameVariablesReferences.clear();
    this.stack = [];
    this.#stackFrameLevelsToStackFrameIdentifiers = [];
    this.states = [];
<<<<<<< HEAD
  }

  releaseVariableReferences(gdb) {
    for(let stack of this.stack) {
      let item = gdb.references.get(stack.id);
      item.releaseVariableReferences(gdb);
    }
=======
>>>>>>> 1002ea8a
  }
  /**
   *
   * @param {GDB} gdb
   * @param {VSCodeStackFrame[]} selected
   */
  async clearSelected(gdb, selected) {
    for (const stack of selected) {
      let item = gdb.references.get(stack.id);
      await item.cleanUp(gdb);
      let referencedByFrame = this.#frameVariablesReferences.get(stack.id);
      for (const variableReference of referencedByFrame) {
        gdb.references.delete(variableReference);
      }
      this.#frameVariablesReferences.delete(stack.id);
    }
    this.states = this.states.slice(selected.length);
  }

  updateTopFrame(frame, gdb) {
    if (this.stack[0].source.path != frame.file) {
      // some times, the stack pointer might point to the same
      // in different contexts, therefore we check if the files are different
      this.clear(gdb);
    } else {
      // if the files are the same, the stack pointer will always differ, if we are in different
      // functions, therefore, this will be caught in stackTraceRequest() in MidasDebugSession
      this.stack[0].line = +frame.line;
    }
  }

  currentFunction() {
    return this.stack[0].func;
  }

  currentStackAddressStart() {
    return this.stack[0].stackAddressStart;
  }

  isSameContextAsCurrent(stackStartAddress, functionName) {
    if (this.stack.length == 0) return false;
    return this.currentStackAddressStart() == stackStartAddress && this.currentFunction() == functionName;
  }

  // debug info logging
  dumpContext() {
    const logLines = this.stack.map((frame, idx) => `[${idx}] ${frame.name}           - 0x${(frame.stackAddressStart ?? 0).toString(16)}`)
    console.log(JSON.stringify(logLines, null, 2));
  }

  pushFrameLevel(stackLevelFrameIdentifier) {
    this.#stackFrameLevelsToStackFrameIdentifiers.push(stackLevelFrameIdentifier);
  }

  async setNewContext(stackStartAddress, func, gdb) {
    let indexOfFrame = this.stack.findIndex(frame => frame.func == func && frame.stackAddressStart == stackStartAddress);
    if (indexOfFrame != -1) {
      const levelsToClean = this.stack.splice(0, indexOfFrame);
      this.#stackFrameLevelsToStackFrameIdentifiers = this.#stackFrameLevelsToStackFrameIdentifiers.slice(indexOfFrame);
      await this.clearSelected(gdb, levelsToClean);
      return this.stack.length;
    } else {
      await this.clear(gdb);
      return 0;
    }
  }

  getFrameLevel(stackFrameIdentifier) {
    return this.#stackFrameLevelsToStackFrameIdentifiers.indexOf(stackFrameIdentifier);
  }


  addMapping(variableObjectName, variable) {
    this.#debugNameMap.set(variableObjectName, variable);
  }

  updateVariable(variableObjectName, value) {
    let v = this.#debugNameMap.get(variableObjectName);
    v.value = value;
  }
  deleteMapping(variableObjectName) {
    this.#debugNameMap.delete(variableObjectName);
  }

  pushStackFrame(stackFrame, state) {
    this.stack.push(stackFrame);
    this.states.push(state);
    this.pushFrameLevel(stackFrame.id);
  }
}

module.exports = {
  ExecutionState,
};<|MERGE_RESOLUTION|>--- conflicted
+++ resolved
@@ -15,11 +15,8 @@
   /** @type {Map<string, VSCodeVariable>} */
   #debugNameMap = new Map();
   states = [];
-<<<<<<< HEAD
   // Our stack trace request "queue".
   pendingStackTrace = Promise.resolve();
-=======
->>>>>>> 1002ea8a
   constructor(threadId) {
     this.threadId = threadId;
   }
@@ -50,16 +47,12 @@
     this.stack = [];
     this.#stackFrameLevelsToStackFrameIdentifiers = [];
     this.states = [];
-<<<<<<< HEAD
-  }
 
   releaseVariableReferences(gdb) {
     for(let stack of this.stack) {
       let item = gdb.references.get(stack.id);
       item.releaseVariableReferences(gdb);
     }
-=======
->>>>>>> 1002ea8a
   }
   /**
    *
