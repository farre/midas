--- conflicted
+++ resolved
@@ -63,10 +63,7 @@
                 else:
                     result.append({"name": "value", "value": "{}".format(res), "evaluateName": None, "variablesReference": 0 })
                 return result
-<<<<<<< HEAD
-=======
         logger.debug("{} ({}) does not have a pretty printer".format(self.name, self.get_type()))
->>>>>>> ef041b2f
         fields = value.type.fields()
         for field in fields:
             if hasattr(field, 'bitpos') and field.name is not None and not field.name.startswith("_vptr") and not field.is_base_class:
@@ -99,16 +96,6 @@
         super(Variable, self).__init__(name, gdbValue)
 
     def from_value(name, value):
-<<<<<<< HEAD
-        # Special case. GDB destroys itself if it tries to take a reference to an RVALUE reference
-        # when trying to dereference that RVALUE reference
-        if value.type.code == gdb.TYPE_CODE_RVALUE_REF:
-            return Variable(name, value)
-        else:
-            return Variable(name, value.reference_value())
-
-    def from_symbol(symbol, frame):
-=======
         logger = config.update_logger()
         # Special case. GDB destroys itself if it tries to take a reference to an RVALUE reference
         # when trying to dereference that RVALUE reference
@@ -121,7 +108,6 @@
 
     def from_symbol(symbol, frame):
         logger = config.update_logger()
->>>>>>> ef041b2f
         value = symbol.value(frame)
         # Special case. GDB destroys itself if it tries to take a reference to an RVALUE reference
         # when trying to dereference that RVALUE reference
