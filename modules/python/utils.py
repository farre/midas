--- conflicted
+++ resolved
@@ -9,33 +9,21 @@
 import time
 
 if isDevelopmentBuild:
-<<<<<<< HEAD
     time_handler = logging.handlers.WatchedFileHandler(
         "performance_time.log", mode="w")
-=======
-    time_handler = logging.handlers.WatchedFileHandler("time.log", mode="w")
->>>>>>> c7894a09
     formatter = logging.Formatter(logging.BASIC_FORMAT)
     time_handler.setFormatter(formatter)
     time_logger = logging.getLogger("time-logger")
     time_logger.setLevel(logging.DEBUG)
     time_logger.addHandler(time_handler)
 
-<<<<<<< HEAD
 misc_handler = logging.handlers.WatchedFileHandler("debug.log", mode="w")
-=======
-misc_handler = logging.handlers.WatchedFileHandler("update.log", mode="w")
->>>>>>> c7894a09
 misc_formatter = logging.Formatter(logging.BASIC_FORMAT)
 misc_handler.setFormatter(misc_formatter)
 
 misc_logger = logging.getLogger("update-logger")
 misc_logger.setLevel(logging.DEBUG)
 misc_logger.addHandler(misc_handler)
-<<<<<<< HEAD
-
-=======
->>>>>>> c7894a09
 
 def getFunctionBlock(frame) -> gdb.Block:
     block = frame.block()
@@ -47,14 +35,9 @@
 
 
 def logExceptionBacktrace(errmsg, exception):
-<<<<<<< HEAD
     misc_logger.error("{} Exception info: {}".format(errmsg, exception))
     misc_logger.error(traceback.format_exc())
 
-=======
-        misc_logger.error("{} Exception info: {}".format(errmsg, exception))
-        misc_logger.error(traceback.format_exc())
->>>>>>> c7894a09
 
 def selectThreadAndFrame(threadId, frameLevel):
     gdb.execute("thread {}".format(threadId))
@@ -94,12 +77,8 @@
 
 def getMembersRecursively(field, memberList, statics):
     if field.bitsize > 0:
-<<<<<<< HEAD
         misc_logger.info("field {} is possibly a bitfield of size {}".format(
             field.name, field.bitsize))
-=======
-        misc_logger.info("field {} is possibly a bitfield of size {}".format(field.name, field.bitsize))
->>>>>>> c7894a09
     if hasattr(field, 'bitpos'):
         if field.is_base_class:
             for f in field.type.fields():
