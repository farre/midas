const GDB = require("../gdb");
const { VariablesReference, err_response } = require("./variablesReference");

/**
 * Creates a variable object for variableObjectName and create children for all it's members. This function "flattens"
 * the variable object, by creating children until it finds no more base types. Direct "struct" descendants
 * live under .public .protected and .private, but derived from, lives "directly under" so, foo.Derived instead of
 * foo.public.Derived. This function makes sure that all of Derived's members also get created as var-object listed children
 * @param { GDB.GDB } gdb
 * @param { string } variableObjectName
 */
async function parseStructVariable(gdb, variableObjectName) {
  let requests = [];
  // all variable objects for structured types, begin with .public, .protected or private, or the derived type
  let structAccessModifierList = await gdb.execMI(
    `-var-list-children --all-values "${variableObjectName}"`,
    this.threadId
  );
  if(!structAccessModifierList.children) {
<<<<<<< HEAD
    debugger;
=======
>>>>>>> 1002ea8a
    return [];
  }
  for (const accessModifier of structAccessModifierList.children) {
    let e = accessModifier.value.exp;
    if(e == "public" || e == "protected" || e == "private") {
      const membersCommands = `-var-list-children --all-values "${accessModifier.value.name}"`;
      let members = await gdb.execMI(membersCommands, this.threadId);
      if(members.children && members.children[0].value.exp) {
        requests.push(members);
      }
    } else if(e) {
      let r = await parseStructVariable(gdb, accessModifier.value.name);
      requests.push(...r);
    }
  }
  return requests;
}

/**
 * @typedef { import("@vscode/debugprotocol").DebugProtocol.VariablesResponse } VariablesResponse
 * @typedef { import("@vscode/debugprotocol").DebugProtocol.SetVariableResponse } SetVariableResponse
 * @typedef { import("../gdb").GDB } GDB
 * @typedef { import("../executionState").ExecutionState } ExecutionState
 * @typedef { import("../gdb").VSCodeVariable } VSCodeVariable
 */

class StructsReference extends VariablesReference {
  /** @type {VSCodeVariable[]} */
  #memberVariables;
  /** @type {string} */
  variableObjectName;
  /** @type {string} */
  evaluateName;

  stackFrameIdentifier;

  constructor(variablesReference, threadId, frameLevel, names, stackFrameIdentifier) {
    super(variablesReference, threadId, frameLevel);
    this.#memberVariables = [];
    this.stackFrameIdentifier = stackFrameIdentifier;
    this.variableObjectName = names.variableObjectName;
    this.evaluateName = names.evaluateName;
  }

  /**
   * @param { VariablesResponse } response - response which we prepare, to be sent back to VSCode
   * @param { GDB } gdb - reference to the GDB backend
   * @returns { Promise<VariablesResponse> }
   */
  async handleRequest(response, gdb) {
    // todo(simon): this is logic that DebugSession should not handle. Partially, this stuff gdb.js should be responsible for
    if (this.#memberVariables.length == 0) {
      let requests = await parseStructVariable(gdb, this.variableObjectName);
      for (let v of requests.flatMap((i) => i.children)) {
        let nextRef = 0;
        let displayValue = "";
        let isStruct = false;
        if (!v.value.value || v.value.value == "{...}" || +v.value.numchild > 0) {
          nextRef = gdb.generateVariableReference();
          gdb.references.set(
            nextRef,
            new StructsReference(nextRef, this.threadId, this.frameLevel, {
              variableObjectName: v.value.name,
              evaluateName: `${this.evaluateName}.${v.value.exp}`
            }, this.stackFrameIdentifier)
          );
          gdb.getExecutionContext(this.threadId).addTrackedVariableReference(nextRef, this.stackFrameIdentifier);
          try {
            v.value.type.charAt(v.value.type.length - 1);
          } catch(e) {
            console.log(e);
          }
          if (v.value.type.charAt(v.value.type.length - 1) == "*") {
            displayValue = `<${v.value.value}> ${v.value.type}`;
          } else {
            displayValue = v.value.type;
          }
          isStruct = true;
        } else {
          displayValue = v.value.value;
          isStruct = false;
        }
        this.#memberVariables.push(
          new GDB.VSCodeVariable(v.value.exp, displayValue, nextRef, v.value.name, isStruct, `${this.evaluateName}.${v.value.exp}`)
        );
        gdb.executionContexts.get(this.threadId).addMapping(v.value.name, this.#memberVariables[this.#memberVariables.length - 1]);
      }
    }
    response.body = {
      variables: this.#memberVariables,
    };
    return response;
  }

  async cleanUp(gdb) {
    // we don't need to do clean up; we're always managed by either a LocalsReference or a WatchReference
    gdb.references.delete(this.variablesReferenceId);
  }

  /**
   * Sets a new value of a named object (variable object) that this reference tracks or manages.
   * @param { SetVariableResponse } response - The response initialized by VSCode which we should return
   * @param {GDB} gdb - GDB backend instance
   * @param {string} namedObject - a named object this VariablesReference tracks, which should be updated
   * @param {string} value - The `value` in string form which the named object should be updated to hold
   * @returns { Promise<SetVariableResponse> } prepared VSCode response
   */
  async update(response, gdb, namedObject, value) {
    for (const v of this.#memberVariables) {
      if (v.name == namedObject) {
        let res = await gdb.execMI(`-var-assign ${v.variableObjectName} "${value}"`, this.threadId);
        if (res.value) {
          v.value = res.value;
          response.body = {
            value: res.value,
            variablesReference: v.variablesReference,
          };
        }
        return response;
      }
    }
    return err_response(response, `${namedObject} is not tracked by the variablesReference ${this.variablesReferenceId}`);
  }
}

module.exports = {
  StructsReference,
};<|MERGE_RESOLUTION|>--- conflicted
+++ resolved
@@ -17,10 +17,7 @@
     this.threadId
   );
   if(!structAccessModifierList.children) {
-<<<<<<< HEAD
     debugger;
-=======
->>>>>>> 1002ea8a
     return [];
   }
   for (const accessModifier of structAccessModifierList.children) {
