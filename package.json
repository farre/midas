--- conflicted
+++ resolved
@@ -520,23 +520,6 @@
     "package": "vsce package --yarn"
   },
   "devDependencies": {
-<<<<<<< HEAD
-    "@babel/cli": "^7.16.0",
-    "@babel/core": "^7.16.0",
-    "@babel/eslint-parser": "^7.16.0",
-    "@babel/preset-env": "^7.16.0",
-    "@types/glob": "^7.1.4",
-    "@types/mocha": "^9.0.0",
-    "@types/node": "14.x",
-    "@types/vscode": "^1.66.0",
-    "@vscode/debugadapter": "^1.58",
-    "@vscode/debugadapter-testsupport": "^1.55",
-    "@vscode/test-electron": "^1.6.2",
-    "eslint": "^8.1.0",
-    "glob": "^7.1.7",
-    "mocha": "^9.1.3",
-    "typescript": "^4.4.4"
-=======
     "@babel/cli": "^7.19.3",
     "@babel/core": "^7.20.5",
     "@babel/eslint-parser": "^7.19.1",
@@ -552,7 +535,6 @@
     "glob": "^8.0.3",
     "mocha": "^10.2.0",
     "typescript": "^4.9.4"
->>>>>>> e4dd8556
   },
   "author": {
     "name": "Simon Farre",
@@ -569,13 +551,8 @@
     }
   ],
   "dependencies": {
-<<<<<<< HEAD
-    "@vscode/codicons": "^0.0.30",
-    "@vscode/debugadapter": "^1.58",
-=======
     "@vscode/codicons": "^0.0.32",
     "@vscode/debugadapter": "^1.58.0",
->>>>>>> e4dd8556
     "await-notify": "^1.0.1",
     "gdb-js": "^1.3.0",
     "regenerator-runtime": "^0.13.11"
